--- conflicted
+++ resolved
@@ -1,48 +1,36 @@
-<<<<<<< HEAD
-add_library(random_events_lib
-        interval.cpp
-=======
 # https://decovar.dev/blog/2021/03/08/cmake-cpp-library
 # https://medium.com/@kkunalsharma825/install-and-export-in-cmake-5c26d20ff715
 # For CMAKE_INSTALL_INCLUDEDIR definition
 include(GNUInstallDirs)
 
-add_library(random_events interval.cpp
-        include/variable.h
-        include/set.h
-        include/product_algebra.h
-        include/interval.h
->>>>>>> 71bee928
+add_library(random_events_lib
+        interval.cpp
         set.cpp
         product_algebra.cpp
         sigma_algebra.cpp
 )
-<<<<<<< HEAD
 target_include_directories(random_events_lib PUBLIC include)
-=======
-target_include_directories(random_events PRIVATE ${CMAKE_CURRENT_SOURCE_DIR}/include)
 
-set(HEADER_FILES 
-    include/interval.h 
+set(HEADER_FILES
+    include/interval.h
     include/product_algebra.h
     include/set.h
     include/sigma_algebra.h
     include/variable.h
 )
-set_target_properties(random_events PROPERTIES PUBLIC_HEADER "${HEADER_FILES}")
+set_target_properties(random_events_lib PROPERTIES PUBLIC_HEADER "${HEADER_FILES}")
 
 # Install the main random_events library
 install(
-        TARGETS random_events
+        TARGETS random_events_lib
         EXPORT ${PROJECT_NAME}Targets
         RUNTIME DESTINATION "${CMAKE_INSTALL_BINDIR}" COMPONENT runtime
         LIBRARY DESTINATION "${CMAKE_INSTALL_LIBDIR}" COMPONENT runtime
         ARCHIVE DESTINATION "${CMAKE_INSTALL_LIBDIR}" COMPONENT dev
         PUBLIC_HEADER DESTINATION "${CMAKE_INSTALL_INCLUDEDIR}/random_events" COMPONENT dev
 )
-#OR 
+#OR
 # Install all header files for the main random_events library
 #install(DIRECTORY ${CMAKE_CURRENT_SOURCE_DIR}/include/ #Note the trailing / to signify copying files in the folder only (not the folder itself)
 #        DESTINATION ${CMAKE_INSTALL_INCLUDEDIR}/random_events
-#        FILES_MATCHING REGEX ".*\\.(h|inl)$")
->>>>>>> 71bee928
+#        FILES_MATCHING REGEX ".*\\.(h|inl)$")