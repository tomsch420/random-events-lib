#pragma once

#include "sigma_algebra.h"
#include <memory>
#include <utility>
#include <limits>

//FORWARD DECLARE
class SimpleInterval;
class RealLine;
class Interval;

// TYPEDEFS
typedef std::shared_ptr<SimpleInterval> SimpleIntervalPtr_t;

template<typename... Args>
std::shared_ptr<SimpleInterval> make_shared_simple_interval(Args &&... args) {
    return std::make_shared<SimpleInterval>(std::forward<Args>(args)...);
}

typedef std::shared_ptr<Interval> IntervalPtr_t;

template<typename... Args>
std::shared_ptr<Interval> make_shared_interval(Args &&... args) {
    return std::make_shared<Interval>(std::forward<Args>(args)...);
}

using RealLinePtr_t = std::shared_ptr<RealLine>;

/**
 * Enum for border types of simple_sets.
 */
enum class BorderType {
    /**
     * Open indicates that a value is included in the interval.
     */
    OPEN,

    /**
     * Close indicates that a value is excluded in the interval.
     */
    CLOSED
};

/**
 * Logically intersect borders.
 * @param border_1 One of the borders to intersect.
 * @param border_2 The other border to intersect.
 * @return The intersection of the borders.
 */
inline BorderType intersect_borders(const BorderType border_1, const BorderType border_2) {
    return (border_1 == BorderType::OPEN || border_2 == BorderType::OPEN) ? BorderType::OPEN : BorderType::CLOSED;
}

/**
 * Logically t_complement a border.
 * @param border The borders to t_complement.
 * @return The t_complement a border.
 */
inline BorderType invert_border(const BorderType border) {
    return border == BorderType::OPEN ? BorderType::CLOSED : BorderType::OPEN;
}


/**
 * Class that represents a simple interval.
 */
class SimpleInterval : public AbstractSimpleSet {
public:
    /**
     * The lower value.
     */
    float lower = 0;

    /**
     * The upper value.
     */
    float upper = 0;

    /**
     * THe left border type.
     */
    BorderType left = BorderType::OPEN;

    /**
     * The right border type.
     */
    BorderType right = BorderType::OPEN;

    /**
     * Construct an atomic interval.
     */
    explicit SimpleInterval(float lower = 0, float upper = 0, BorderType left = BorderType::OPEN,
                            BorderType right = BorderType::OPEN);


    AbstractSimpleSetPtr_t intersection_with(const AbstractSimpleSetPtr_t &other) override;

    SimpleSetSetPtr_t complement() override;

    bool contains(const ElementaryVariant *element) override;

    bool is_empty() override;

    /**
     * This method depends on the type of simple set and has to be overloaded.
     *
     * @param other The other simple set.
     * @return True if they are equal.
     */
    bool operator==(const AbstractSimpleSet &other) override;

    bool operator==(const SimpleInterval &other);

    std::string *non_empty_to_string() override;

    bool operator<(const AbstractSimpleSet &other) override;

    /**
     * Compare two simple intervals. Simple intervals are ordered by lower bound. If the lower bound is equal, they are
     * ordered by upper bound.
     *
     * Note that border types are ignored in ordering.
     *
     * @param other The other interval
     * @return True if this interval is less than the other interval.
     */
    bool operator<(const SimpleInterval &other);


    bool operator<=(const AbstractSimpleSet &other) override;

    /**
    * Compare two simple intervals. Simple intervals are ordered by lower bound. If the lower bound is equal, they are
    * ordered by upper bound.
    *
    * Note that border types are ignored in ordering.
    *
    * @param other The other interval
    * @return True if this interval is less or equal to the other interval.
    */
    bool operator<=(const SimpleInterval &other);

    RealLinePtr_t all_elements;

};


/**
 * Hash function for simple intervals.
 */
namespace std {
    template<>
    struct hash<SimpleInterval> {
        size_t operator()(const SimpleInterval &interval) const {
            return std::hash<float>()(interval.lower) ^ std::hash<float>()(interval.upper) ^
                   std::hash<int>()(static_cast<int>(interval.left)) ^
                   std::hash<int>()(static_cast<int>(interval.right));
        }
    };
}

/**
 * Class that represents a composite interval.
 * An interval is an (automatically simplified) union of simple simple_sets.
 */
class Interval : public AbstractCompositeSet {
public:

    Interval(){
        this->simple_sets = make_shared_simple_set_set();
    };

    explicit Interval(const SimpleSetSetPtr_t &simple_sets_) {
        this->simple_sets = simple_sets_;
    }


    explicit Interval(const SimpleInterval &simple_interval) {
        simple_sets->insert(std::make_shared<SimpleInterval>(simple_interval));
    }

    explicit Interval(SimpleSetSetPtr_t &simple_sets_) {
        this->simple_sets = simple_sets_;
    }

    ~Interval() override;

    AbstractCompositeSetPtr_t simplify() override;

    AbstractCompositeSetPtr_t make_new_empty() override;

    /**
     * The empty simple interval.
     */
    SimpleInterval simple_interval;
};


<<<<<<< HEAD
/**
 * Class for holding an unfinished interval that represents the real line.
 */
class RealLine : public AbstractAllElements {

    IntervalPtr_t all_elements;

public:
    RealLine() {
        auto reals = make_shared_simple_interval(-std::numeric_limits<float>::infinity(),
                                                         std::numeric_limits<float>::infinity(), BorderType::OPEN,
                                                         BorderType::OPEN);
        auto intervals = make_shared_simple_set_set();
        intervals->insert(reals);
        all_elements = make_shared_interval(intervals);
    }

    /**
    * The real line that can be used as all_elements member in intervals.
    */
    static std::shared_ptr<RealLine> real_line_ptr;

};

=======
>>>>>>> 71bee928
inline IntervalPtr_t closed(const float lower, const float upper) {
    auto interval = make_shared_simple_interval(lower, upper, BorderType::CLOSED, BorderType::CLOSED);
    auto intervals = make_shared_simple_set_set();
    intervals->insert(interval);
    return make_shared_interval(intervals);
}

inline IntervalPtr_t open(const float lower, const float upper) {
    auto interval = make_shared_simple_interval(lower, upper, BorderType::OPEN, BorderType::OPEN);
    auto intervals = make_shared_simple_set_set();
    intervals->insert(interval);
    return make_shared_interval(intervals);
}

inline IntervalPtr_t open_closed(const float lower, const float upper) {
    auto interval = make_shared_simple_interval(lower, upper, BorderType::OPEN, BorderType::CLOSED);
    auto intervals = make_shared_simple_set_set();
    intervals->insert(interval);
    return make_shared_interval(intervals);
}

inline IntervalPtr_t closed_open(const float lower, const float upper) {
    auto interval = make_shared_simple_interval(lower, upper, BorderType::CLOSED, BorderType::OPEN);
    auto intervals = make_shared_simple_set_set();
    intervals->insert(interval);
    return make_shared_interval(intervals);
}

inline IntervalPtr_t singleton(const float value) {
    auto interval = make_shared_simple_interval(value, value, BorderType::CLOSED, BorderType::CLOSED);
    auto intervals = make_shared_simple_set_set();
    intervals->insert(interval);
    return make_shared_interval(intervals);
}

inline IntervalPtr_t empty() {
    auto intervals = make_shared_simple_set_set();
    return make_shared_interval(intervals);
}

inline IntervalPtr_t reals() {
    auto interval = make_shared_simple_interval(-std::numeric_limits<float>::infinity(),
                                                std::numeric_limits<float>::infinity(), BorderType::OPEN,
                                                BorderType::OPEN);
    auto intervals = make_shared_simple_set_set();
    intervals->insert(interval);
    return make_shared_interval(intervals);
}<|MERGE_RESOLUTION|>--- conflicted
+++ resolved
@@ -197,33 +197,6 @@
 };
 
 
-<<<<<<< HEAD
-/**
- * Class for holding an unfinished interval that represents the real line.
- */
-class RealLine : public AbstractAllElements {
-
-    IntervalPtr_t all_elements;
-
-public:
-    RealLine() {
-        auto reals = make_shared_simple_interval(-std::numeric_limits<float>::infinity(),
-                                                         std::numeric_limits<float>::infinity(), BorderType::OPEN,
-                                                         BorderType::OPEN);
-        auto intervals = make_shared_simple_set_set();
-        intervals->insert(reals);
-        all_elements = make_shared_interval(intervals);
-    }
-
-    /**
-    * The real line that can be used as all_elements member in intervals.
-    */
-    static std::shared_ptr<RealLine> real_line_ptr;
-
-};
-
-=======
->>>>>>> 71bee928
 inline IntervalPtr_t closed(const float lower, const float upper) {
     auto interval = make_shared_simple_interval(lower, upper, BorderType::CLOSED, BorderType::CLOSED);
     auto intervals = make_shared_simple_set_set();
